import sys
from typing import Any, Dict, List, Optional

import click
import pystac
<<<<<<< HEAD
from contextlib import contextmanager
from pystac import Collection, Item, STACObject, STACObjectType, STACValidationError
from pystac.catalog import Catalog
from pystac.validation import RegisteredValidator, STACValidator
=======
>>>>>>> efc30035

from pystac import Catalog, Collection, Item, STACObject, STACValidationError
from stactools.core.utils import href_exists


def create_validate_command(cli: click.Group) -> click.Command:

    @cli.command("validate", short_help="Validate a stac object.")
    @click.argument("href")
    @click.option("--recurse/--no-recurse",
                  default=True,
                  help=("If false, do not validate any children "
                        "(only useful for Catalogs and Collections)"))
    @click.option("--links/--no-links",
                  default=True,
                  help=("If false, do not check any of the objects's links."))
    @click.option(
        "--assets/--no-assets",
        default=True,
        help=("If false, do not check any of the collection's/item's assets."))
<<<<<<< HEAD
    @click.option("--stac-vrt",
                  is_flag=True,
                  default=False,
                  help=("If true, verify that the required fields exist "
                        "for use by the stac-vrt tool. (default: false)"))
    def validate_command(href, recurse, links, assets, stac_vrt):
=======
    def validate_command(href: str, recurse: bool, links: bool,
                         assets: bool) -> None:
>>>>>>> efc30035
        """Validates a STAC object.

        Prints any validation errors to stdout.
        """
        object = pystac.read_file(href)

        validators = [None]  # Start with the existing default
        if stac_vrt:
            validators.append(
                RequiredFieldsValidator({
                    STACObjectType.ITEM:
                    ["proj:bbox", "proj:epsg", "proj:shape", "proj:transform"]
                }))

        errors = []
        for validator in validators:
            if isinstance(object, Item):
                errors += root_validate(validator, object, None, False, links,
                                        assets)
            else:
                errors += root_validate(validator, object, object, recurse,
                                        links, assets)

        if not errors:
            click.secho("OK", fg="green", nl=False)
            click.echo(f" STAC object at {href} is valid!")
        else:
            for error in errors:
                click.secho("ERROR", fg="red", nl=False)
                click.echo(f" {error}")
            sys.exit(1)

    return validate_command


def root_validate(validator: Optional[STACValidator], object: STACObject,
                  root: Optional[STACObject], recurse: bool, links: bool,
                  assets: bool) -> List[str]:
    # A None for validator uses the currently registered STACValidator.

    # Swap to a new validator and safely restore it when finished
    @contextmanager
    def modded(validator: STACValidator):
        old_validator = RegisteredValidator.get_validator()
        RegisteredValidator.set_validator(validator)
        try:
            yield
        finally:
            RegisteredValidator.set_validator(old_validator)

    if validator:
        with modded(validator):
            return validate(object, root, recurse, links, assets)
    else:
        return validate(object, root, recurse, links, assets)


def validate(object: STACObject, root: Optional[STACObject], recurse: bool,
             links: bool, assets: bool) -> List[str]:
    errors: List[str] = []

    try:
        object.validate()
    except FileNotFoundError as e:
        errors.append(f"File not found: {e}")
    except STACValidationError as e:
        errors.append(f"{e}\n{e.source or ''}")

    if links:
        for link in object.get_links():
            href = link.get_absolute_href()
            assert href
            if not href_exists(href):
                errors.append(
                    f"Missing link in {object.self_href}: \"{link.rel}\" -> {link.href}"
                )

    if assets and (isinstance(object, Item) or isinstance(object, Collection)):
        for name, asset in object.get_assets().items():
            href = asset.get_absolute_href()
            assert href
            if not href_exists(href):
                errors.append(
                    f"Asset '{name}' does not exist: {asset.get_absolute_href()}"
                )

    if recurse:
        assert isinstance(object, Catalog) or isinstance(object, Collection)
        for child in object.get_children():
            errors.extend(validate(child, root, recurse, links, assets))
        for item in object.get_items():
            errors.extend(validate(item, root, False, links, assets))

    return errors


class RequiredFieldsValidator(STACValidator):
    def __init__(self, required_fields: Dict[STACObjectType, List[str]]):
        self.required_fields = required_fields

    def validate_core(
        self,
        stac_dict: Dict[str, Any],
        stac_object_type: STACObjectType,
        stac_version: str,
        href: Optional[str] = None,
    ) -> None:
        errors = []
        fields = self.required_fields.get(stac_object_type, [])
        for field in fields:
            if field in stac_dict:
                continue
            if stac_object_type is STACObjectType.ITEM:
                if field in stac_dict["properties"]:
                    continue
            errors.append(f"    Required field: {field}")
        if errors:
            msg = f"Validation failed for {stac_object_type}"
            if href is not None:
                msg += f" at {href}"
            if stac_dict.get("id") is not None:
                msg += f" with ID {stac_dict.get('id')}"
            msg += "\n" + "\n".join(errors) + "\n"
            raise pystac.STACValidationError(msg, source=None)

    def validate_extension(
        self,
        stac_dict: Dict[str, Any],
        stac_object_type: STACObjectType,
        stac_version: str,
        extension_id: str,
        href: Optional[str] = None,
    ) -> None:
        return<|MERGE_RESOLUTION|>--- conflicted
+++ resolved
@@ -3,13 +3,10 @@
 
 import click
 import pystac
-<<<<<<< HEAD
 from contextlib import contextmanager
 from pystac import Collection, Item, STACObject, STACObjectType, STACValidationError
 from pystac.catalog import Catalog
 from pystac.validation import RegisteredValidator, STACValidator
-=======
->>>>>>> efc30035
 
 from pystac import Catalog, Collection, Item, STACObject, STACValidationError
 from stactools.core.utils import href_exists
@@ -30,17 +27,12 @@
         "--assets/--no-assets",
         default=True,
         help=("If false, do not check any of the collection's/item's assets."))
-<<<<<<< HEAD
     @click.option("--stac-vrt",
                   is_flag=True,
                   default=False,
                   help=("If true, verify that the required fields exist "
                         "for use by the stac-vrt tool. (default: false)"))
     def validate_command(href, recurse, links, assets, stac_vrt):
-=======
-    def validate_command(href: str, recurse: bool, links: bool,
-                         assets: bool) -> None:
->>>>>>> efc30035
         """Validates a STAC object.
 
         Prints any validation errors to stdout.
@@ -138,6 +130,7 @@
 
 
 class RequiredFieldsValidator(STACValidator):
+
     def __init__(self, required_fields: Dict[STACObjectType, List[str]]):
         self.required_fields = required_fields
 
