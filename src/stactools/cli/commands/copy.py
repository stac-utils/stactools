--- conflicted
+++ resolved
@@ -68,13 +68,8 @@
         at DST.
 
         Note: Copying a catalog will upgrade it to the latest version of STAC."""
-<<<<<<< HEAD
-        source_catalog = pystac.read_file(src)
+        source_catalog = pystac.read_file(make_absolute_href(src))
         copy_catalog(source_catalog, dst, catalog_type, copy_assets,
                      publish_location)
-=======
-        source_catalog = pystac.read_file(make_absolute_href(src))
-        copy_catalog(source_catalog, dst, catalog_type, copy_assets)
->>>>>>> 50b541dc
 
     return copy_command