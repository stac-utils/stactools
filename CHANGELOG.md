--- conflicted
+++ resolved
@@ -11,11 +11,8 @@
 
 - For raster footprints users can set destination CRS rather than it being hardcoded to EPSG:4326 ([#440](https://github.com/stac-utils/stactools/pull/440))
 - Raster footprint calculation for multi-asset items can elect to use the union or intersection of the asset footprints ([#445](https://github.com/stac-utils/stactools/pull/445))
-<<<<<<< HEAD
+- On `stac create-item` asset key name and roles are settable ([#442](https://github.com/stac-utils/stactools/pull/442))
 - Add `stac migrate` command ([#443](https://github.com/stac-utils/stactools/pull/443))
-=======
-- On `stac create-item` asset key name and roles are settable ([#442](https://github.com/stac-utils/stactools/pull/442))
->>>>>>> e68fd723
 
 ### Changed
 
