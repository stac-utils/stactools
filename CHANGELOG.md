# Changelog

All notable changes to this project will be documented in this file.

The format is based on [Keep a Changelog](https://keepachangelog.com/en/1.0.0/),
and this project adheres to [Semantic Versioning](https://semver.org/spec/v2.0.0.html).

## [Unreleased]

### Added

- Added geometry.py for handling common geometrical operations like bounding boxes from GeoJSON ([#314](https://github.com/stac-utils/stactools/pull/314))
- Specify installation channel to use for all conda packages to avoid incompatibility ([#301](https://github.com/stac-utils/stactools/pull/301))
<<<<<<< HEAD
- Added `raster_footprint` module to assist in populating the geometry of an Item from data coverage of its data assets ([#307](https://github.com/stac-utils/stactools/pull/307))
=======
- Allow MultiPolygons when fixing antimeridian issues ([#317](https://github.com/stac-utils/stactools/pull/317))

### Changed

- Modified stactools.core.utils.antimeridian.fix_item to return the item and updated 2 unit tests ([#309](https://github.com/stac-utils/stactools/issues/309))
- Relaxed typing for cmd parameter for the CliTestCase.run_command in cli_test.py ([#306](https://github.com/stac-utils/stactools/issues/306))
- Cleaned up API documentation ([#315](https://github.com/stac-utils/stactools/pull/315))

### Removed

- Unnecessary and incorrect `args` and `kwargs` from `StacIO` subclass ([#315](https://github.com/stac-utils/stactools/pull/315))

### Removed

- Dropped support for Python 3.7 ([#223](https://github.com/stac-utils/stactools/issues/223))
>>>>>>> 1f565873

## [v0.3.1]

### Added

- CI check for Python 3.10 (requires pre-release version of rasterio 1.3) ([#271](https://github.com/stac-utils/stactools/pull/271))
- pre-commit and isort ([#275](https://github.com/stac-utils/stactools/pull/275))
- `stac info` now has option `-p` or `--progress` to update console output while reading the catalog ([#262](https://github.com/stac-utils/stactools/pull/262))
- More API documentation ([#282](https://github.com/stac-utils/stactools/pull/282))
- `FsspecStacIO.write_text_to_href` ([#291](https://github.com/stac-utils/stactools/pull/291))

### Changed

- Skip Click v8.1.0 as it broke decorator typing ([#266](https://github.com/stac-utils/stactools/pull/266))
- Use black (instead of yapf) for formatting ([#274](https://github.com/stac-utils/stactools/pull/274))
- stac-check version and lint reporting ([#258](https://github.com/stac-utils/stactools/pull/258))
- Sphinx theme ([#284](https://github.com/stac-utils/stactools/pull/284))
- Use stac-validator for validation ([#289](https://github.com/stac-utils/stactools/pull/289))

### Fixed

- Antimeridian winding order ([#278](https://github.com/stac-utils/stactools/pull/278))
- Test, lint, and format scripts ([#290](https://github.com/stac-utils/stactools/pull/290))

### Deprecated

- `FsspecStacIO.write_text_from_href` will be removed in v0.5.0 ([#291](https://github.com/stac-utils/stactools/pull/291))

## [0.3.0] - 2022-03-25

### Added

- Documentation on the release process ([#241](https://github.com/stac-utils/stactools/pull/241))
- `stac lint` using [stac-check](https://github.com/philvarner/stac-check) ([#254](https://github.com/stac-utils/stactools/pull/254))
- `stac info` now has option `-s` or `--skip_items` to skip counting and printing catalog item info ([#260](https://github.com/stac-utils/stactools/pull/260))
- updated `livehtml` target for documentation build to work with latest `sphinx-autobuild` ([#261](https://github.com/stac-utils/stactools/pull/261))
- Antimeridian helpers ([#259](https://github.com/stac-utils/stactools/pull/259))

## [0.2.6] - 2022-02-15

### Added

- CI checks for minimum and pre-release versions of dependencies ([#228](https://github.com/stac-utils/stactools/pull/228))

### Fixed

- Test items are now valid STAC v1.0.0 ([#243](https://github.com/stac-utils/stactools/pull/243))
- Move asset tests now have all the assets they need ([#243](https://github.com/stac-utils/stactools/pull/243))
### Changed

- Use [pytest](https://docs.pytest.org/) for unit testing instead of `unittest` ([#220](https://github.com/stac-utils/stactools/pull/220))
- Signature of `stactools.core.utils.convert.cogify` ([#222](https://github.com/stac-utils/stactools/pull/222))
- Don't push Docker images from pull requests ([#225](https://github.com/stac-utils/stactools/pull/225), [#226](https://github.com/stac-utils/stactools/pull/226))

### Removed

- GDAL Python bindings dependency ([#222](https://github.com/stac-utils/stactools/pull/222))
- Upper bounds on dependencies ([#228](https://github.com/stac-utils/stactools/pull/228))

## [0.2.5] - 2022-01-03

### Added

- `read_href_modifer` argument to `stactools.create.item` ([#212](https://github.com/stac-utils/stactools/pull/212))

## [0.2.4] - 2021-11-23

### Added

- `addraster` command ([#204](https://github.com/stac-utils/stactools/pull/204)), including `gdal` Python dependency

### Changed

- Update to pystac 1.2 ([#209](https://github.com/stac-utils/stactools/pull/209))
- Update click to 8.0.x ([#209](https://github.com/stac-utils/stactools/pull/209))
  - Any packages using `types-click` should remove that package. Version 8 adds proper type annotations to the main package.
- Set mypy to `strict` ([#209](https://github.com/stac-utils/stactools/pull/209))

### Fixed

- Readthedocs build ([#210](https://github.com/stac-utils/stactools/pull/210))

## [0.2.3] - 2021-09-16

### Added

- `stactools.core.create.item` and associated CLI subcommand ([#201](https://github.com/stac-utils/stactools/pull/201))
- `stactools.core.add.add_item` and associated CLI command for adding an item to a Catlog/Collection ([#153](https://github.com/stac-utils/stactools/pull/153))

### Fixed

- Typing for Python 3.7 in `stactools.core.projection` ([#201](https://github.com/stac-utils/stactools/pull/201))

## [0.2.2] - 2021-09-13

### Added

- Add the ability to use data from the Microsoft Planetary Computer as external testing data ([#197](https://github.com/stac-utils/stactools/pull/197))

### Changed

- Improved error reporting and documentation for old GDAL versions.
  GDAL 3.1 is required to read and write Cloud Optimized Geotiffs.
  ([#194](https://github.com/stac-utils/stactools/pull/194))

### Fixed

- ReadTheDocs ([#190](https://github.com/stac-utils/stactools/pull/190))
- Typing in the projection module ([#198](https://github.com/stac-utils/stactools/pull/198))

## [0.2.1] - 2021-07-28

The v0.2 release of stactools is a major refactor of the packaging and organization strategy for stactools.
Most packages have been moved to the [stactools-packages](https://github.com/stactools-packages) organizing, leaving only `stactools.core`, `stactools.cli`, and the new `stactools.testing` packages in this repository.

### Added

- Adds `stactools.testing`, which provides an API with convenience functions for packages to use in their testing code.
  Replaces `tests/utils`.
- Add `mypy` as a lint dependency.
  Also publish type information for when `stactools` is used as a library. ([#182](https://github.com/stac-utils/stactools/pull/182))
- Optional dependency on s3fs ([#178](https://github.com/stac-utils/stactools/pull/178)), enabling:
  - Using s3 files as external data for testing
  - Using s3 hrefs with stactools functionality by installing with `pip install stactools[s3]` (or `pip install stactools[all]`)
- `stac validate` command for validating JSON and checking links ([#151](https://github.com/stac-utils/stactools/pull/151))
- `docker/pull` script for downloading Docker images
- GitHub issue and PR templates
- `script/notebook` to run Jupyter notebooks ([#174](https://github.com/stac-utils/stactools/pull/174))

### Changed

- Separates dataset packages and `stactools.browse` into a new Github organization, [stactools-packages](https://github.com/stactools-packages)
- Updated PySTAC dependency to `~= 1.1` ([#185](https://github.com/stac-utils/stactools/pull/185))
- Restructured the Docker build
- Using GitHub Docker Registry rather than DockerHub for storing images
- Use both PySTAC and STAC version in version command ([#149](https://github.com/stac-utils/stactools/pull/149))
- Bumped `rasterio` version to v1.2

### Removed

- Dropped support for Python 3.6
- `validate_cloud_optimized_geotiff.py`

## [0.1.6] - 2021-06-09

### Added

- Band assets for lower spatial resolution version of Sentinel 2 L2A ([#88](https://github.com/stac-utils/stactools/pull/88))
- Version command ([#127](https://github.com/stac-utils/stactools/pull/127))

### Changed

- Better handling for Skysat images and other Planet improvements ([#73](https://github.com/stac-utils/stactools/pull/73))
- Use core utilities in more subpackages ([#112](https://github.com/stac-utils/stactools/pull/112))

### Fixed

- Converted landsat tests to local instead of network access ([#105](https://github.com/stac-utils/stactools/pull/105))
- Update landsat convert script to take new USGS fields ([#109](https://github.com/stac-utils/stactools/pull/109))
- Typo in Sentinel 2 L2A items ([#116](https://github.com/stac-utils/stactools/pull/116))
- `--enable-proj` flag for landsat's convert command ([#94](https://github.com/stac-utils/stactools/pull/94))
- Small documentation typo ([#119](https://github.com/stac-utils/stactools/pull/119))
- Removed leftover debugging code in sentinel2 test ([#118](https://github.com/stac-utils/stactools/pull/118))
- Landsat8 bounding boxes were off by half of a pixel ([#121](https://github.com/stac-utils/stactools/pull/121))
- Zero-valued z coordinates in sentinel2 metadata ([#122](https://github.com/stac-utils/stactools/pull/122))
- SA_QA_AEROSOL asset key in landsat data ([#126](https://github.com/stac-utils/stactools/pull/126))
- Relative paths in sentinel2 assets ([#125](https://github.com/stac-utils/stactools/pull/125))

## [0.1.5] - 2021-05-06

### Added

- Method for creating Copernicus Land Cover Layers ([#50](https://github.com/stac-utils/stactools/pull/50))
- `eo:bands` information for Planet SkySat assets ([#40](https://github.com/stac-utils/stactools/issues/40))
- Roles and thumbnails for Planet assets ([#46](https://github.com/stac-utils/stactools/issues/46) and [#49](https://github.com/stac-utils/stactools/issues/49))
- Projection information for Planet items ([#39](https://github.com/stac-utils/stactools/issues/39))
- Azimuth values in the view namespace for Planet ([#59](https://github.com/stac-utils/stactools/issues/59))
- More Planet properties ([#57](https://github.com/stac-utils/stactools/issues/57))
- Add "via" rel link for Planet data ([#58](https://github.com/stac-utils/stactools/issues/58))
- Sentinel-2 item creation ([#52](https://github.com/stac-utils/stactools/pull/52))
- Top level symlink directory to help the dev environment.
- Merge command ([#75](https://github.com/stac-utils/stactools/pull/75))
- USGS 3DEP support as `threedep` ([#81](https://github.com/stac-utils/stactools/pull/81))

### Changed

- Allow debug output in unit tests
- Updates to `aster`, `landsat`, and `sentinel2` subpackages ([#83](https://github.com/stac-utils/stactools/pull/83))

### Fixed

- Landsat projection extraction ([#67](https://github.com/stac-utils/stactools/pull/67) and [#100](https://github.com/stac-utils/stactools/pull/100))
- Installing `naip` subpackage ([#72](https://github.com/stac-utils/stactools/pull/72))
- Clean up planet test data ([#74](https://github.com/stac-utils/stactools/pull/74))
- `aster` COG generation ([#89](https://github.com/stac-utils/stactools/pull/89))
- `landsat` asset keys ([#90](https://github.com/stac-utils/stactools/pull/90))
- Docs ([#93](https://github.com/stac-utils/stactools/pull/93))

## [0.1.4] - 2021-02-21

### Added
- Implementation of Landsat STAC handling ([#23](https://github.com/stac-utils/stactools/pull/23))
- Add NAIP subpackage for deriving NAIP STAC items and collection ([#18](https://github.com/stac-utils/stactools/pull/18))
- Add catalog type option for `planet convert` ([#61](https://github.com/stac-utils/stactools/pull/61))

## [0.1.3] - 2021-01-19

### Added

- Add method for creating CORINE Land Cover. ([#33](https://github.com/stac-utils/stactools/pull/33))

### Fixed

- Fix issue caused by mihandling of shapely bounds returning tuple. ([#41](https://github.com/stac-utils/stactools/pull/41))

## [0.1.2] - 2021-01-14

### Added

- Added ASTER package ([#16](https://github.com/stac-utils/stactools/pull/16))

### Fixed

- Fixed issues with copying and asset movint ([#34](https://github.com/stac-utils/stactools/pull/34))
- Fix `stac browse` with upgrades to versions in the tiler container ([#35](https://github.com/stac-utils/stactools/pull/35))

## [0.1.1] - 2020-11-14

See [#9](https://github.com/stac-utils/stactools/pull/9)

### Added

- Add docs to note that stac copy will migrate the copied STAC to the latest version.

### Changed

- Add -h as shortcut for --include-hrefs option in stac describe.

### Fixed

- Include all Planet item metadata, using 'pl:' for a prefix to any metadata that doesn't map to STAC
- Fixed bug in stac merge when copying assets
- Update collection extents when using stac merge

## [0.1.0] - 2020-10-30

### Added

- `stac planet` commands for converting Planet orders to STACs.
- `stac.cli.command.copy` commands for copying and moving STACs and assets.
- `stac.cli.command.layout` for modfiygin the layout of STACs
- `stac.browse` for launching a local instance of stac-browser using docker.

[Unreleased]: <https://github.com/stac-utils/stactools/compare/v0.3.1..main>
[0.3.1]: <https://github.com/stac-utils/stactools/compare/v0.3.0..v0.3.1>
[0.3.0]: <https://github.com/stac-utils/stactools/compare/v0.2.6..v0.3.0>
[0.2.6]: <https://github.com/stac-utils/stactools/compare/v0.2.5..v0.2.6>
[0.2.5]: <https://github.com/stac-utils/stactools/compare/v0.2.4..v0.2.5>
[0.2.4]: <https://github.com/stac-utils/stactools/compare/v0.2.3..v0.2.4>
[0.2.3]: <https://github.com/stac-utils/stactools/compare/v0.2.2..v0.2.3>
[0.2.2]: <https://github.com/stac-utils/stactools/compare/v0.2.1..v0.2.2>
[0.2.1]: <https://github.com/stac-utils/stactools/compare/v0.1.6..v0.2.1>
[0.1.6]: <https://github.com/stac-utils/stactools/compare/v0.1.5..v0.1.6>
[0.1.5]: <https://github.com/stac-utils/stactools/compare/v0.1.4..v0.1.5>
[0.1.4]: <https://github.com/stac-utils/stactools/compare/v0.1.3..v0.1.4>
[0.1.3]: <https://github.com/stac-utils/stactools/compare/v0.1.2..v0.1.3>
[0.1.2]: <https://github.com/stac-utils/stactools/compare/v0.1.1..v0.1.2>
[0.1.1]: <https://github.com/stac-utils/stactools/compare/v0.1.0..v0.1.1>
[0.1.0]: <https://github.com/stac-utils/stactools/releases/tag/v0.1.0><|MERGE_RESOLUTION|>--- conflicted
+++ resolved
@@ -11,10 +11,8 @@
 
 - Added geometry.py for handling common geometrical operations like bounding boxes from GeoJSON ([#314](https://github.com/stac-utils/stactools/pull/314))
 - Specify installation channel to use for all conda packages to avoid incompatibility ([#301](https://github.com/stac-utils/stactools/pull/301))
-<<<<<<< HEAD
+- Allow MultiPolygons when fixing antimeridian issues ([#317](https://github.com/stac-utils/stactools/pull/317))
 - Added `raster_footprint` module to assist in populating the geometry of an Item from data coverage of its data assets ([#307](https://github.com/stac-utils/stactools/pull/307))
-=======
-- Allow MultiPolygons when fixing antimeridian issues ([#317](https://github.com/stac-utils/stactools/pull/317))
 
 ### Changed
 
@@ -29,7 +27,6 @@
 ### Removed
 
 - Dropped support for Python 3.7 ([#223](https://github.com/stac-utils/stactools/issues/223))
->>>>>>> 1f565873
 
 ## [v0.3.1]
 
