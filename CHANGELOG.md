--- conflicted
+++ resolved
@@ -7,16 +7,13 @@
 
 ## [Unreleased]
 
-<<<<<<< HEAD
 ### Added
 
 - Add `stac migrate` command ([#443](https://github.com/stac-utils/stactools/pull/443))
 
-=======
 ### Fixed
 
 - `reproject_shape` without a precision ([#454](https://github.com/stac-utils/stactools/pull/454))
->>>>>>> 28252f4d
 
 ## [0.5.0] - 2023-08-04
 
