# Changelog

All notable changes to this project will be documented in this file.

The format is based on [Keep a Changelog](https://keepachangelog.com/en/1.0.0/),
and this project adheres to [Semantic Versioning](https://semver.org/spec/v2.0.0.html).

## [Unreleased]

<<<<<<< HEAD
### Added

- For raster footprints users can set destination CRS rather than it being hardcoded to EPSG:4326 ([#440](https://github.com/stac-utils/stactools/pull/440))

=======
>>>>>>> 752482e1
### Fixed

- `copy --copy-assets` now works even with relative asset hrefs ([#436](https://github.com/stac-utils/stactools/pull/436))

### Removed

- Unused files under `tests/data-files` ([#438](https://github.com/stac-utils/stactools/pull/438))


## [0.4.8] - 2023-06-01

### Added

- `--no-resolve-links` to the copy command ([#430](https://github.com/stac-utils/stactools/pull/430))

### Changed

- Use `pyproject.toml` for project metadata ([#424](https://github.com/stac-utils/stactools/pull/424))
- Use <https://pypi.org/project/antimeridian> for antimeridian and pole fixes ([#426](https://github.com/stac-utils/stactools/pull/426)).
  Note that this _may_ change the output geometries when fixing some antimeridian-crossing polygons, e.g. if the input polygons are wound clockwise (instead of counter-clockwise), the output geometry will be unexpectedly large (<https://github.com/gadomski/antimeridian/issues/33>).

### Fixed

- Bounding boxes after fixing geometries for antimeridian crossings ([#432](https://github.com/stac-utils/stactools/pull/432))

### Deprecated

- Many functions in `stactools.core.utils.antimeridian` ([#426](https://github.com/stac-utils/stactools/pull/426)).
  Users should use the [antimeridian](https://pypi.org/project/antimeridian) package instead, or in the case "normalization", don't normalize at all since it doesn't conform to the GeoJSON spec.
  These are the deprecated functions:
  - `split`
  - `split_multipolygon`
  - `normalize`
  - `normalize_multipolygon`
  - `enclose_poles`

## [0.4.7] - 2023-05-08

### Changed

- Transformation failures in `reproject_geom` now throw an error ([#420](https://github.com/stac-utils/stactools/pull/420))

## [0.4.6] - 2023-04-10

### Added

- `enclose_poles` to the antimeridian module ([#416](https://github.com/stac-utils/stactools/pull/416))

### Fixed

- `densify_by_distance` now includes the points in the original coordinate list in the returned densified coordinate list ([#412](https://github.com/stac-utils/stactools/pull/412))
- `densify_by_factor` now includes the final coordinate in the original coordinate list in the returned densifed coordinate list ([#412](https://github.com/stac-utils/stactools/pull/412))
- The `footprint` method on the `RasterFootprint` class now always returns counter-clockwise polygons in line with the GeoJSON specification ([#412](https://github.com/stac-utils/stactools/pull/412))

### Changed

- `update_geometry_from_asset_footprint` in the raster_footprint module now updates the Item bbox based on the updated geometry extents ([#414](https://github.com/stac-utils/stactools/pull/414))

## [0.4.5] - 2023-03-24

### Added

- Add `update-extent` subcommand to the CLI ([#405](https://github.com/stac-utils/stactools/pull/405))

### Changed

- Format of subdataset names when creating cogs ([#407](https://github.com/stac-utils/stactools/pull/407))
- Use [ruff](https://github.com/charliermarsh/ruff) instead of flake8 and isort ([#407](https://github.com/stac-utils/stactools/pull/407))

## [0.4.4] - 2023-02-16

### Added

- `stactools.core.utils.round` for rounding Item geometry and Item and Collection bboxes to a specified precision ([#384](https://github.com/stac-utils/stactools/pull/384))
- `stactools.core.utils.raster_footprint.densify_by_distance` for densifying polygons at distance intervals ([#396](https://github.com/stac-utils/stactools/pull/396))
- `stactools.core.utils.raster_footprint.reproject_polgyon` for reprojecting a polygon and removing duplicate vertices caused by rounding ([#396](https://github.com/stac-utils/stactools/pull/396))
- `stactools.core.utils.raster_footprint.RasterFootprint` class for customizing raster data footrpint creation behaviour via subclassing ([#396](https://github.com/stac-utils/stactools/pull/396))

### Changed

- Freed `recursive_round` function from `round_coordinates` in `stactools.core.utils.round` ([#390](https://github.com/stac-utils/stactools/pull/390))
- Exposed the private `_densify` function as `densify_by_factor` in `stactools.core.utils.raster_footprint` ([#396](https://github.com/stac-utils/stactools/pull/396))

### Deprecated

- `update_geometry_from_asset_footprint`, `data_footprints_for_data_assets`, and `data_footprint` functions will be removed from `stactools.core.utils.raster_footprint` in v0.6.0 ([#396](https://github.com/stac-utils/stactools/pull/396))

## [0.4.3] - 2022-12-16

### Added

- Include kwargs in io `read_text` for use with internal `fsspec.open` call. ([#372](https://github.com/stac-utils/stactools/pull/372))
- Python 3.11 support ([#376](https://github.com/stac-utils/stactools/pull/376))
- `stac summary` command ([#323](https://github.com/stac-utils/stactools/pull/323))

## [0.4.2] - 2022-09-15

### Added

- Multi-band support for raster footprint generation ([#355](https://github.com/stac-utils/stactools/pull/355))

### Fixed

- `stac create-item` JSON output ([#355](https://github.com/stac-utils/stactools/pull/355))

## [0.4.1] - 2022-08-08

### Fixed

- `stactools.core.utils.raster_footprint` now handles nan nodata values correctly ([#344](https://github.com/stac-utils/stactools/pull/344))

## [0.4.0] - 2022-08-01

### Added

- `stactools.core.geometry` for handling common geometrical operations like creating bounding boxes from GeoJSON ([#314](https://github.com/stac-utils/stactools/pull/314))
- Specify installation channel to use for all conda packages to avoid incompatibility ([#301](https://github.com/stac-utils/stactools/pull/301))
- Allow MultiPolygons when fixing antimeridian issues ([#317](https://github.com/stac-utils/stactools/pull/317))
- Conda package, via [conda-forge](https://anaconda.org/conda-forge/stactools) ([#324](https://github.com/stac-utils/stactools/pull/324))
- Context manager to ignore rasterio's NotGeoreferencedWarning ([#331](https://github.com/stac-utils/stactools/pull/331))
- `stactools.core.utils.raster_footprint` and `stac update-geometry`  to assist in populating the geometry of an Item from data coverage of its data assets ([#307](https://github.com/stac-utils/stactools/pull/307))
- `stactools.core.add_asset` and `stac add-asset` to add an asset to an item ([#300](https://github.com/stac-utils/stactools/pull/300))

### Changed

- Modified `stactools.core.utils.convert` with functions to export subdatasets from HDF files as separate COGs and
  single bands from multiband files ([#318](https://github.com/stac-utils/stactools/pull/318))
- Modified `stactools.core.utils.antimeridian.fix_item` to return the item and updated 2 unit tests ([#317](https://github.com/stac-utils/stactools/pull/317))
- Relaxed typing for cmd parameter for the CliTestCase.run_command in cli_test.py ([#312](https://github.com/stac-utils/stactools/pull/312))
- Cleaned up API documentation ([#315](https://github.com/stac-utils/stactools/pull/315))
- Renamed command `addraster` to `add-raster` ([#321](https://github.com/stac-utils/stactools/pull/321))

### Removed

- Unnecessary and incorrect `args` and `kwargs` from `StacIO` subclass ([#315](https://github.com/stac-utils/stactools/pull/315))
- Dropped support for Python 3.7 ([#313](https://github.com/stac-utils/stactools/pull/313))

## [0.3.1] - 2022-05-05

### Added

- CI check for Python 3.10 (requires pre-release version of rasterio 1.3) ([#271](https://github.com/stac-utils/stactools/pull/271))
- pre-commit and isort ([#275](https://github.com/stac-utils/stactools/pull/275))
- `stac info` now has option `-p` or `--progress` to update console output while reading the catalog ([#262](https://github.com/stac-utils/stactools/pull/262))
- More API documentation ([#282](https://github.com/stac-utils/stactools/pull/282))
- `FsspecStacIO.write_text_to_href` ([#291](https://github.com/stac-utils/stactools/pull/291))

### Changed

- Skip Click v8.1.0 as it broke decorator typing ([#266](https://github.com/stac-utils/stactools/pull/266))
- Use black (instead of yapf) for formatting ([#274](https://github.com/stac-utils/stactools/pull/274))
- stac-check version and lint reporting ([#258](https://github.com/stac-utils/stactools/pull/258))
- Sphinx theme ([#284](https://github.com/stac-utils/stactools/pull/284))
- Use stac-validator for validation ([#289](https://github.com/stac-utils/stactools/pull/289))

### Fixed

- Antimeridian winding order ([#278](https://github.com/stac-utils/stactools/pull/278))
- Test, lint, and format scripts ([#290](https://github.com/stac-utils/stactools/pull/290))

### Deprecated

- `FsspecStacIO.write_text_from_href` will be removed in v0.5.0 ([#291](https://github.com/stac-utils/stactools/pull/291))

## [0.3.0] - 2022-03-25

### Added

- Documentation on the release process ([#241](https://github.com/stac-utils/stactools/pull/241))
- `stac lint` using [stac-check](https://github.com/philvarner/stac-check) ([#254](https://github.com/stac-utils/stactools/pull/254))
- `stac info` now has option `-s` or `--skip_items` to skip counting and printing catalog item info ([#260](https://github.com/stac-utils/stactools/pull/260))
- updated `livehtml` target for documentation build to work with latest `sphinx-autobuild` ([#261](https://github.com/stac-utils/stactools/pull/261))
- Antimeridian helpers ([#259](https://github.com/stac-utils/stactools/pull/259))

## [0.2.6] - 2022-02-15

### Added

- CI checks for minimum and pre-release versions of dependencies ([#228](https://github.com/stac-utils/stactools/pull/228))

### Fixed

- Test items are now valid STAC v1.0.0 ([#243](https://github.com/stac-utils/stactools/pull/243))
- Move asset tests now have all the assets they need ([#243](https://github.com/stac-utils/stactools/pull/243))

### Changed

- Use [pytest](https://docs.pytest.org/) for unit testing instead of `unittest` ([#220](https://github.com/stac-utils/stactools/pull/220))
- Signature of `stactools.core.utils.convert.cogify` ([#222](https://github.com/stac-utils/stactools/pull/222))
- Don't push Docker images from pull requests ([#225](https://github.com/stac-utils/stactools/pull/225), [#226](https://github.com/stac-utils/stactools/pull/226))

### Removed

- GDAL Python bindings dependency ([#222](https://github.com/stac-utils/stactools/pull/222))
- Upper bounds on dependencies ([#228](https://github.com/stac-utils/stactools/pull/228))

## [0.2.5] - 2022-01-03

### Added

- `read_href_modifer` argument to `stactools.create.item` ([#212](https://github.com/stac-utils/stactools/pull/212))

## [0.2.4] - 2021-11-23

### Added

- `addraster` command ([#204](https://github.com/stac-utils/stactools/pull/204)), including `gdal` Python dependency

### Changed

- Update to pystac 1.2 ([#209](https://github.com/stac-utils/stactools/pull/209))
- Update click to 8.0.x ([#209](https://github.com/stac-utils/stactools/pull/209))
  - Any packages using `types-click` should remove that package. Version 8 adds proper type annotations to the main package.
- Set mypy to `strict` ([#209](https://github.com/stac-utils/stactools/pull/209))

### Fixed

- Readthedocs build ([#210](https://github.com/stac-utils/stactools/pull/210))

## [0.2.3] - 2021-09-16

### Added

- `stactools.core.create.item` and associated CLI subcommand ([#201](https://github.com/stac-utils/stactools/pull/201))
- `stactools.core.add.add_item` and associated CLI command for adding an item to a Catlog/Collection ([#153](https://github.com/stac-utils/stactools/pull/153))

### Fixed

- Typing for Python 3.7 in `stactools.core.projection` ([#201](https://github.com/stac-utils/stactools/pull/201))

## [0.2.2] - 2021-09-13

### Added

- Add the ability to use data from the Microsoft Planetary Computer as external testing data ([#197](https://github.com/stac-utils/stactools/pull/197))

### Changed

- Improved error reporting and documentation for old GDAL versions.
  GDAL 3.1 is required to read and write Cloud Optimized Geotiffs.
  ([#194](https://github.com/stac-utils/stactools/pull/194))

### Fixed

- ReadTheDocs ([#190](https://github.com/stac-utils/stactools/pull/190))
- Typing in the projection module ([#198](https://github.com/stac-utils/stactools/pull/198))

## [0.2.1] - 2021-07-28

The v0.2 release of stactools is a major refactor of the packaging and organization strategy for stactools.
Most packages have been moved to the [stactools-packages](https://github.com/stactools-packages) organizing, leaving only `stactools.core`, `stactools.cli`, and the new `stactools.testing` packages in this repository.

### Added

- Adds `stactools.testing`, which provides an API with convenience functions for packages to use in their testing code.
  Replaces `tests/utils`.
- Add `mypy` as a lint dependency.
  Also publish type information for when `stactools` is used as a library. ([#182](https://github.com/stac-utils/stactools/pull/182))
- Optional dependency on s3fs ([#178](https://github.com/stac-utils/stactools/pull/178)), enabling:
  - Using s3 files as external data for testing
  - Using s3 hrefs with stactools functionality by installing with `pip install stactools[s3]` (or `pip install stactools[all]`)
- `stac validate` command for validating JSON and checking links ([#151](https://github.com/stac-utils/stactools/pull/151))
- `docker/pull` script for downloading Docker images
- GitHub issue and PR templates
- `script/notebook` to run Jupyter notebooks ([#174](https://github.com/stac-utils/stactools/pull/174))

### Changed

- Separates dataset packages and `stactools.browse` into a new Github organization, [stactools-packages](https://github.com/stactools-packages)
- Updated PySTAC dependency to `~= 1.1` ([#185](https://github.com/stac-utils/stactools/pull/185))
- Restructured the Docker build
- Using GitHub Docker Registry rather than DockerHub for storing images
- Use both PySTAC and STAC version in version command ([#149](https://github.com/stac-utils/stactools/pull/149))
- Bumped `rasterio` version to v1.2

### Removed

- Dropped support for Python 3.6
- `validate_cloud_optimized_geotiff.py`

## [0.1.6] - 2021-06-09

### Added

- Band assets for lower spatial resolution version of Sentinel 2 L2A ([#88](https://github.com/stac-utils/stactools/pull/88))
- Version command ([#127](https://github.com/stac-utils/stactools/pull/127))

### Changed

- Better handling for Skysat images and other Planet improvements ([#73](https://github.com/stac-utils/stactools/pull/73))
- Use core utilities in more subpackages ([#112](https://github.com/stac-utils/stactools/pull/112))

### Fixed

- Converted landsat tests to local instead of network access ([#105](https://github.com/stac-utils/stactools/pull/105))
- Update landsat convert script to take new USGS fields ([#109](https://github.com/stac-utils/stactools/pull/109))
- Typo in Sentinel 2 L2A items ([#116](https://github.com/stac-utils/stactools/pull/116))
- `--enable-proj` flag for landsat's convert command ([#94](https://github.com/stac-utils/stactools/pull/94))
- Small documentation typo ([#119](https://github.com/stac-utils/stactools/pull/119))
- Removed leftover debugging code in sentinel2 test ([#118](https://github.com/stac-utils/stactools/pull/118))
- Landsat8 bounding boxes were off by half of a pixel ([#121](https://github.com/stac-utils/stactools/pull/121))
- Zero-valued z coordinates in sentinel2 metadata ([#122](https://github.com/stac-utils/stactools/pull/122))
- SA_QA_AEROSOL asset key in landsat data ([#126](https://github.com/stac-utils/stactools/pull/126))
- Relative paths in sentinel2 assets ([#125](https://github.com/stac-utils/stactools/pull/125))

## [0.1.5] - 2021-05-06

### Added

- Method for creating Copernicus Land Cover Layers ([#50](https://github.com/stac-utils/stactools/pull/50))
- `eo:bands` information for Planet SkySat assets ([#40](https://github.com/stac-utils/stactools/issues/40))
- Roles and thumbnails for Planet assets ([#46](https://github.com/stac-utils/stactools/issues/46) and [#49](https://github.com/stac-utils/stactools/issues/49))
- Projection information for Planet items ([#39](https://github.com/stac-utils/stactools/issues/39))
- Azimuth values in the view namespace for Planet ([#59](https://github.com/stac-utils/stactools/issues/59))
- More Planet properties ([#57](https://github.com/stac-utils/stactools/issues/57))
- Add "via" rel link for Planet data ([#58](https://github.com/stac-utils/stactools/issues/58))
- Sentinel-2 item creation ([#52](https://github.com/stac-utils/stactools/pull/52))
- Top level symlink directory to help the dev environment.
- Merge command ([#75](https://github.com/stac-utils/stactools/pull/75))
- USGS 3DEP support as `threedep` ([#81](https://github.com/stac-utils/stactools/pull/81))

### Changed

- Allow debug output in unit tests
- Updates to `aster`, `landsat`, and `sentinel2` subpackages ([#83](https://github.com/stac-utils/stactools/pull/83))

### Fixed

- Landsat projection extraction ([#67](https://github.com/stac-utils/stactools/pull/67) and [#100](https://github.com/stac-utils/stactools/pull/100))
- Installing `naip` subpackage ([#72](https://github.com/stac-utils/stactools/pull/72))
- Clean up planet test data ([#74](https://github.com/stac-utils/stactools/pull/74))
- `aster` COG generation ([#89](https://github.com/stac-utils/stactools/pull/89))
- `landsat` asset keys ([#90](https://github.com/stac-utils/stactools/pull/90))
- Docs ([#93](https://github.com/stac-utils/stactools/pull/93))

## [0.1.4] - 2021-02-21

### Added

- Implementation of Landsat STAC handling ([#23](https://github.com/stac-utils/stactools/pull/23))
- Add NAIP subpackage for deriving NAIP STAC items and collection ([#18](https://github.com/stac-utils/stactools/pull/18))
- Add catalog type option for `planet convert` ([#61](https://github.com/stac-utils/stactools/pull/61))

## [0.1.3] - 2021-01-19

### Added

- Add method for creating CORINE Land Cover. ([#33](https://github.com/stac-utils/stactools/pull/33))

### Fixed

- Fix issue caused by mihandling of shapely bounds returning tuple. ([#41](https://github.com/stac-utils/stactools/pull/41))

## [0.1.2] - 2021-01-14

### Added

- Added ASTER package ([#16](https://github.com/stac-utils/stactools/pull/16))

### Fixed

- Fixed issues with copying and asset movint ([#34](https://github.com/stac-utils/stactools/pull/34))
- Fix `stac browse` with upgrades to versions in the tiler container ([#35](https://github.com/stac-utils/stactools/pull/35))

## [0.1.1] - 2020-11-14

See [#9](https://github.com/stac-utils/stactools/pull/9)

### Added

- Add docs to note that stac copy will migrate the copied STAC to the latest version.

### Changed

- Add -h as shortcut for --include-hrefs option in stac describe.

### Fixed

- Include all Planet item metadata, using 'pl:' for a prefix to any metadata that doesn't map to STAC
- Fixed bug in stac merge when copying assets
- Update collection extents when using stac merge

## [0.1.0] - 2020-10-30

### Added

- `stac planet` commands for converting Planet orders to STACs.
- `stac.cli.command.copy` commands for copying and moving STACs and assets.
- `stac.cli.command.layout` for modifying the layout of STACs
- `stac.browse` for launching a local instance of stac-browser using docker.

[Unreleased]: <https://github.com/stac-utils/stactools/compare/v0.4.8..main>
[0.4.8]: <https://github.com/stac-utils/stactools/compare/v0.4.7..v0.4.8>
[0.4.7]: <https://github.com/stac-utils/stactools/compare/v0.4.6..v0.4.7>
[0.4.6]: <https://github.com/stac-utils/stactools/compare/v0.4.5..v0.4.6>
[0.4.5]: <https://github.com/stac-utils/stactools/compare/v0.4.4..v0.4.5>
[0.4.4]: <https://github.com/stac-utils/stactools/compare/v0.4.3..v0.4.4>
[0.4.3]: <https://github.com/stac-utils/stactools/compare/v0.4.2..v0.4.3>
[0.4.2]: <https://github.com/stac-utils/stactools/compare/v0.4.1..v0.4.2>
[0.4.1]: <https://github.com/stac-utils/stactools/compare/v0.4.0..v0.4.1>
[0.4.0]: <https://github.com/stac-utils/stactools/compare/v0.3.1..v0.4.0>
[0.3.1]: <https://github.com/stac-utils/stactools/compare/v0.3.0..v0.3.1>
[0.3.0]: <https://github.com/stac-utils/stactools/compare/v0.2.6..v0.3.0>
[0.2.6]: <https://github.com/stac-utils/stactools/compare/v0.2.5..v0.2.6>
[0.2.5]: <https://github.com/stac-utils/stactools/compare/v0.2.4..v0.2.5>
[0.2.4]: <https://github.com/stac-utils/stactools/compare/v0.2.3..v0.2.4>
[0.2.3]: <https://github.com/stac-utils/stactools/compare/v0.2.2..v0.2.3>
[0.2.2]: <https://github.com/stac-utils/stactools/compare/v0.2.1..v0.2.2>
[0.2.1]: <https://github.com/stac-utils/stactools/compare/v0.1.6..v0.2.1>
[0.1.6]: <https://github.com/stac-utils/stactools/compare/v0.1.5..v0.1.6>
[0.1.5]: <https://github.com/stac-utils/stactools/compare/v0.1.4..v0.1.5>
[0.1.4]: <https://github.com/stac-utils/stactools/compare/v0.1.3..v0.1.4>
[0.1.3]: <https://github.com/stac-utils/stactools/compare/v0.1.2..v0.1.3>
[0.1.2]: <https://github.com/stac-utils/stactools/compare/v0.1.1..v0.1.2>
[0.1.1]: <https://github.com/stac-utils/stactools/compare/v0.1.0..v0.1.1>
[0.1.0]: <https://github.com/stac-utils/stactools/releases/tag/v0.1.0><|MERGE_RESOLUTION|>--- conflicted
+++ resolved
@@ -7,13 +7,10 @@
 
 ## [Unreleased]
 
-<<<<<<< HEAD
 ### Added
 
 - For raster footprints users can set destination CRS rather than it being hardcoded to EPSG:4326 ([#440](https://github.com/stac-utils/stactools/pull/440))
 
-=======
->>>>>>> 752482e1
 ### Fixed
 
 - `copy --copy-assets` now works even with relative asset hrefs ([#436](https://github.com/stac-utils/stactools/pull/436))
