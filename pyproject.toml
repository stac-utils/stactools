--- conflicted
+++ resolved
@@ -54,12 +54,8 @@
     "pylint~=2.17",
     "pytest-cov~=3.0",
     "pytest~=7.3",
-<<<<<<< HEAD
     "ruff==0.0.265",
-=======
-    "requests>=2.27.1",
     "ruff~=0.8.0",
->>>>>>> fd9a6a52
     "types-certifi~=2021.10.8",
     "types-orjson~=3.6",
     "types-python-dateutil~=2.8",
