<<<<<<< HEAD
import os
=======
import json
import os.path
from unittest import TestCase
>>>>>>> f68bd60a

import pytest
from pystac.extensions.projection import ProjectionExtension
from stactools.core import create

from tests import test_data


@pytest.fixture(scope="module")
def asset_path() -> str:
    return test_data.get_path(
        "data-files/planet-disaster/hurricane-harvey/"
        "hurricane-harvey-0831/20170831_172754_101c/20170831_172754_101c_3b_Visual.tif"
    )

<<<<<<< HEAD
=======
    def test_one_datetime(self) -> None:
        item = create.item(self.path)
        self.assertEqual(item.id, os.path.splitext(os.path.basename(self.path))[0])
        self.assertIsNotNone(item.datetime)
        assert item.validate()

        # convert any tuples to lists
        geojson = json.loads(json.dumps(item.geometry))
        self.assertEqual(
            geojson,
            {
                "type": "Polygon",
                "coordinates": [
                    [
                        [-95.780872, 29.517294],
                        [-95.783782, 29.623358],
                        [-96.041791, 29.617689],
                        [-96.038613, 29.511649],
                        [-95.780872, 29.517294],
                    ]
                ],
            },
        )
        self.assertEqual(item.bbox, [-96.041791, 29.511649, -95.780872, 29.623358])
        self.assertIsNone(item.common_metadata.start_datetime)
        self.assertIsNone(item.common_metadata.end_datetime)
>>>>>>> f68bd60a

def test_one_datetime(asset_path: str) -> None:
    item = create.item(asset_path)
    assert os.path.splitext(os.path.basename(asset_path))[0] == item.id
    assert item.datetime is not None
    assert item.geometry == {
        "type": "Polygon",
        "coordinates": [
            [
                [-95.780872, 29.517294],
                [-95.783782, 29.623358],
                [-96.041791, 29.617689],
                [-96.038613, 29.511649],
                [-95.780872, 29.517294],
            ]
        ],
    }
    assert item.bbox == [-96.041791, 29.511649, -95.780872, 29.623358]
    assert item.common_metadata.start_datetime is None
    assert item.common_metadata.end_datetime is None

    projection = ProjectionExtension.ext(item)
    assert projection.epsg == 32615
    assert projection.wkt2 is None
    assert projection.projjson is None
    assert projection.transform == [
        97.69921875,
        0.0,
        205437.0,
        0.0,
        -45.9609375,
        3280290.0,
    ]

    assert projection.shape == (256, 256)

    data = item.assets["data"]
    assert data.href == asset_path
    assert data.title is None
    assert data.description is None
    assert data.roles == ["data"]
    assert data.media_type is None
    item.validate()


def test_read_href_modifer(asset_path: str) -> None:
    did_it = False

    def do_it(href: str) -> str:
        nonlocal did_it
        did_it = True
        return href

    item = create.item(asset_path, read_href_modifier=do_it)
    assert did_it
    assert item.id == "20170831_172754_101c_3b_Visual"<|MERGE_RESOLUTION|>--- conflicted
+++ resolved
@@ -1,10 +1,5 @@
-<<<<<<< HEAD
+import json
 import os
-=======
-import json
-import os.path
-from unittest import TestCase
->>>>>>> f68bd60a
 
 import pytest
 from pystac.extensions.projection import ProjectionExtension
@@ -20,41 +15,15 @@
         "hurricane-harvey-0831/20170831_172754_101c/20170831_172754_101c_3b_Visual.tif"
     )
 
-<<<<<<< HEAD
-=======
-    def test_one_datetime(self) -> None:
-        item = create.item(self.path)
-        self.assertEqual(item.id, os.path.splitext(os.path.basename(self.path))[0])
-        self.assertIsNotNone(item.datetime)
-        assert item.validate()
-
-        # convert any tuples to lists
-        geojson = json.loads(json.dumps(item.geometry))
-        self.assertEqual(
-            geojson,
-            {
-                "type": "Polygon",
-                "coordinates": [
-                    [
-                        [-95.780872, 29.517294],
-                        [-95.783782, 29.623358],
-                        [-96.041791, 29.617689],
-                        [-96.038613, 29.511649],
-                        [-95.780872, 29.517294],
-                    ]
-                ],
-            },
-        )
-        self.assertEqual(item.bbox, [-96.041791, 29.511649, -95.780872, 29.623358])
-        self.assertIsNone(item.common_metadata.start_datetime)
-        self.assertIsNone(item.common_metadata.end_datetime)
->>>>>>> f68bd60a
 
 def test_one_datetime(asset_path: str) -> None:
     item = create.item(asset_path)
     assert os.path.splitext(os.path.basename(asset_path))[0] == item.id
     assert item.datetime is not None
-    assert item.geometry == {
+
+    # convert any tuples to lists
+    geojson = json.loads(json.dumps(item.geometry))
+    assert geojson == {
         "type": "Polygon",
         "coordinates": [
             [
