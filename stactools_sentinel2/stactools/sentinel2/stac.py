--- conflicted
+++ resolved
@@ -178,22 +178,14 @@
     shape = list(resolution_to_shape[int(filename_gsd)])
     transform = transform_from_bbox(proj_bbox, shape)
 
-<<<<<<< HEAD
-    def set_asset_properties(asset):
-        item.common_metadata.set_gsd(gsd, asset)
+    def set_asset_properties(asset: pystac.Asset,
+                             band_gsd: Optional[int] = None):
+        if band_gsd:
+            item.common_metadata.set_gsd(band_gsd, asset)
         asset_projection = ProjectionExtension.ext(asset)
         asset_projection.shape = shape
         asset_projection.bbox = proj_bbox
         asset_projection.transform = transform
-=======
-    def set_asset_properties(asset: pystac.Asset,
-                             band_gsd: Optional[int] = None):
-        if band_gsd:
-            item.common_metadata.set_gsd(band_gsd, asset)
-        item.ext.projection.set_shape(shape, asset)
-        item.ext.projection.set_bbox(proj_bbox, asset)
-        item.ext.projection.set_transform(transform, asset)
->>>>>>> 0e7509b9
 
     # Handle band image
 
@@ -225,17 +217,10 @@
                              media_type=asset_media_type,
                              title=f'{band.description} - {href_res}',
                              roles=['data'])
-<<<<<<< HEAD
         asset_eo = EOExtension.ext(asset)
         asset_eo.bands = [SENTINEL_BANDS[band_id]]
-        set_asset_properties(asset)
-        return (band_id, asset)
-=======
-
-        item.ext.eo.set_bands([SENTINEL_BANDS[band_id]], asset)
         set_asset_properties(asset, band_gsd=band_gsd)
         return (asset_key, asset)
->>>>>>> 0e7509b9
 
     # Handle auxiliary images
 
